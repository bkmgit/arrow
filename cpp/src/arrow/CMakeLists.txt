# Licensed to the Apache Software Foundation (ASF) under one
# or more contributor license agreements.  See the NOTICE file
# distributed with this work for additional information
# regarding copyright ownership.  The ASF licenses this file
# to you under the Apache License, Version 2.0 (the
# "License"); you may not use this file except in compliance
# with the License.  You may obtain a copy of the License at
#
#   http://www.apache.org/licenses/LICENSE-2.0
#
# Unless required by applicable law or agreed to in writing,
# software distributed under the License is distributed on an
# "AS IS" BASIS, WITHOUT WARRANTIES OR CONDITIONS OF ANY
# KIND, either express or implied.  See the License for the
# specific language governing permissions and limitations
# under the License.

add_custom_target(arrow-all)
add_custom_target(arrow)
add_custom_target(arrow-benchmarks)
add_custom_target(arrow-tests)
add_custom_target(arrow-integration)
add_dependencies(arrow-all
                 arrow
                 arrow-tests
                 arrow-benchmarks
                 arrow-integration)

# Adding unit tests part of the "arrow" portion of the test suite
function(ADD_ARROW_TEST REL_TEST_NAME)
  set(options)
  set(one_value_args PREFIX)
  set(multi_value_args LABELS PRECOMPILED_HEADERS)
  cmake_parse_arguments(ARG
                        "${options}"
                        "${one_value_args}"
                        "${multi_value_args}"
                        ${ARGN})

  if(ARG_PREFIX)
    set(PREFIX ${ARG_PREFIX})
  else()
    set(PREFIX "arrow")
  endif()

  if(ARG_LABELS)
    set(LABELS ${ARG_LABELS})
  else()
    set(LABELS "arrow-tests")
  endif()

  # Because of https://gitlab.kitware.com/cmake/cmake/issues/20289,
  # we must generate the precompiled header on an executable target.
  # Do that on the first unit test target (here "arrow-array-test")
  # and reuse the PCH for the other tests.
  if(ARG_PRECOMPILED_HEADERS)
    set(PCH_ARGS PRECOMPILED_HEADERS ${ARG_PRECOMPILED_HEADERS})
  else()
    set(PCH_ARGS PRECOMPILED_HEADER_LIB "arrow-array-test")
  endif()

  add_test_case(${REL_TEST_NAME}
                PREFIX
                ${PREFIX}
                LABELS
                ${LABELS}
                ${PCH_ARGS}
                ${ARG_UNPARSED_ARGUMENTS})
endfunction()

function(ADD_ARROW_FUZZ_TARGET REL_FUZZING_NAME)
  set(options)
  set(one_value_args PREFIX)
  set(multi_value_args)
  cmake_parse_arguments(ARG
                        "${options}"
                        "${one_value_args}"
                        "${multi_value_args}"
                        ${ARGN})

  if(ARG_PREFIX)
    set(PREFIX ${ARG_PREFIX})
  else()
    set(PREFIX "arrow")
  endif()

  if(ARROW_BUILD_STATIC)
    set(LINK_LIBS arrow_static)
  else()
    set(LINK_LIBS arrow_shared)
  endif()
  add_fuzz_target(${REL_FUZZING_NAME}
                  PREFIX
                  ${PREFIX}
                  LINK_LIBS
                  ${LINK_LIBS}
                  ${ARG_UNPARSED_ARGUMENTS})
endfunction()

function(ADD_ARROW_BENCHMARK REL_TEST_NAME)
  set(options)
  set(one_value_args PREFIX)
  set(multi_value_args)
  cmake_parse_arguments(ARG
                        "${options}"
                        "${one_value_args}"
                        "${multi_value_args}"
                        ${ARGN})
  if(ARG_PREFIX)
    set(PREFIX ${ARG_PREFIX})
  else()
    set(PREFIX "arrow")
  endif()
  add_benchmark(${REL_TEST_NAME}
                PREFIX
                ${PREFIX}
                LABELS
                "arrow-benchmarks"
                ${ARG_UNPARSED_ARGUMENTS})
endfunction()

macro(append_avx2_src SRC)
  if(ARROW_HAVE_RUNTIME_AVX2)
    list(APPEND ARROW_SRCS ${SRC})
    set_source_files_properties(${SRC} PROPERTIES SKIP_PRECOMPILE_HEADERS ON)
    set_source_files_properties(${SRC} PROPERTIES COMPILE_FLAGS ${ARROW_AVX2_FLAG})
  endif()
endmacro()

macro(append_avx512_src SRC)
  if(ARROW_HAVE_RUNTIME_AVX512)
    list(APPEND ARROW_SRCS ${SRC})
    set_source_files_properties(${SRC} PROPERTIES SKIP_PRECOMPILE_HEADERS ON)
    set_source_files_properties(${SRC} PROPERTIES COMPILE_FLAGS ${ARROW_AVX512_FLAG})
  endif()
endmacro()

set(ARROW_SRCS
    array/array_base.cc
    array/array_binary.cc
    array/array_decimal.cc
    array/array_dict.cc
    array/array_nested.cc
    array/array_primitive.cc
    array/builder_adaptive.cc
    array/builder_base.cc
    array/builder_binary.cc
    array/builder_decimal.cc
    array/builder_dict.cc
    array/builder_nested.cc
    array/builder_primitive.cc
    array/builder_union.cc
    array/concatenate.cc
    array/data.cc
    array/diff.cc
    array/util.cc
    array/validate.cc
    builder.cc
    buffer.cc
    chunked_array.cc
    compare.cc
    config.cc
    datum.cc
    device.cc
    extension_type.cc
    memory_pool.cc
    pretty_print.cc
    record_batch.cc
    result.cc
    scalar.cc
    sparse_tensor.cc
    status.cc
    table.cc
    table_builder.cc
    tensor.cc
    tensor/coo_converter.cc
    tensor/csf_converter.cc
    tensor/csx_converter.cc
    type.cc
    visitor.cc
    c/bridge.cc
    io/buffered.cc
    io/caching.cc
    io/compressed.cc
    io/file.cc
    io/hdfs.cc
    io/hdfs_internal.cc
    io/interfaces.cc
    io/memory.cc
    io/slow.cc
    io/stdio.cc
    io/transform.cc
    util/async_util.cc
    util/basic_decimal.cc
    util/bit_block_counter.cc
    util/bit_run_reader.cc
    util/bit_util.cc
    util/bitmap.cc
    util/bitmap_builders.cc
    util/bitmap_ops.cc
    util/bpacking.cc
    util/cancel.cc
    util/compression.cc
    util/cpu_info.cc
    util/decimal.cc
    util/delimiting.cc
    util/formatting.cc
    util/future.cc
    util/int_util.cc
    util/io_util.cc
    util/logging.cc
    util/key_value_metadata.cc
    util/memory.cc
    util/mutex.cc
    util/string.cc
    util/string_builder.cc
    util/task_group.cc
    util/tdigest.cc
    util/thread_pool.cc
    util/time.cc
    util/trie.cc
    util/unreachable.cc
    util/uri.cc
    util/utf8.cc
    util/value_parsing.cc
    vendored/base64.cpp
    vendored/datetime/tz.cpp
    vendored/double-conversion/bignum.cc
    vendored/double-conversion/double-conversion.cc
    vendored/double-conversion/bignum-dtoa.cc
    vendored/double-conversion/fast-dtoa.cc
    vendored/double-conversion/cached-powers.cc
    vendored/double-conversion/fixed-dtoa.cc
    vendored/double-conversion/diy-fp.cc
    vendored/double-conversion/strtod.cc)

append_avx2_src(util/bpacking_avx2.cc)
append_avx512_src(util/bpacking_avx512.cc)

if(ARROW_HAVE_NEON)
  list(APPEND ARROW_SRCS util/bpacking_neon.cc)
endif()

if(APPLE)
  list(APPEND ARROW_SRCS vendored/datetime/ios.mm)
endif()

set(ARROW_C_SRCS
    vendored/musl/strptime.c
    vendored/uriparser/UriCommon.c
    vendored/uriparser/UriCompare.c
    vendored/uriparser/UriEscape.c
    vendored/uriparser/UriFile.c
    vendored/uriparser/UriIp4Base.c
    vendored/uriparser/UriIp4.c
    vendored/uriparser/UriMemory.c
    vendored/uriparser/UriNormalizeBase.c
    vendored/uriparser/UriNormalize.c
    vendored/uriparser/UriParseBase.c
    vendored/uriparser/UriParse.c
    vendored/uriparser/UriQuery.c
    vendored/uriparser/UriRecompose.c
    vendored/uriparser/UriResolve.c
    vendored/uriparser/UriShorten.c)

set_source_files_properties(vendored/datetime/tz.cpp
                            PROPERTIES SKIP_PRECOMPILE_HEADERS ON
                                       SKIP_UNITY_BUILD_INCLUSION ON)

# Disable DLL exports in vendored uriparser library
add_definitions(-DURI_STATIC_BUILD)

if(ARROW_WITH_BROTLI)
  add_definitions(-DARROW_WITH_BROTLI)
  list(APPEND ARROW_SRCS util/compression_brotli.cc)
endif()

if(ARROW_WITH_BZ2)
  add_definitions(-DARROW_WITH_BZ2)
  list(APPEND ARROW_SRCS util/compression_bz2.cc)
endif()

if(ARROW_WITH_LZ4)
  add_definitions(-DARROW_WITH_LZ4)
  list(APPEND ARROW_SRCS util/compression_lz4.cc)
endif()

if(ARROW_WITH_SNAPPY)
  add_definitions(-DARROW_WITH_SNAPPY)
  list(APPEND ARROW_SRCS util/compression_snappy.cc)
endif()

if(ARROW_WITH_ZLIB)
  add_definitions(-DARROW_WITH_ZLIB)
  list(APPEND ARROW_SRCS util/compression_zlib.cc)
endif()

if(ARROW_WITH_ZSTD)
  add_definitions(-DARROW_WITH_ZSTD)
  list(APPEND ARROW_SRCS util/compression_zstd.cc)
endif()

set(ARROW_TESTING_SRCS
    io/test_common.cc
    ipc/test_common.cc
    testing/json_integration.cc
    testing/json_internal.cc
    testing/gtest_util.cc
    testing/random.cc
    testing/generator.cc
    testing/util.cc)

# Add dependencies for third-party allocators.
# If possible we only want memory_pool.cc to wait for allocators to finish building,
# but that only works with Ninja
# (see https://gitlab.kitware.com/cmake/cmake/issues/19677)

set(_allocator_dependencies "") # Empty list
if(ARROW_JEMALLOC)
  list(APPEND _allocator_dependencies jemalloc_ep)
endif()
if(ARROW_MIMALLOC)
  list(APPEND _allocator_dependencies mimalloc_ep)
endif()

if(_allocator_dependencies)
  if("${CMAKE_GENERATOR}" STREQUAL "Ninja")
    set_source_files_properties(memory_pool.cc PROPERTIES OBJECT_DEPENDS
                                                          "${_allocator_dependencies}")
  else()
    add_dependencies(arrow_dependencies ${_allocator_dependencies})
  endif()
  set_source_files_properties(memory_pool.cc PROPERTIES SKIP_PRECOMPILE_HEADERS ON
                                                        SKIP_UNITY_BUILD_INCLUSION ON)
endif()

unset(_allocator_dependencies)

if(CMAKE_CXX_COMPILER_ID STREQUAL "AppleClang" OR CMAKE_CXX_COMPILER_ID STREQUAL "Clang")
  set_property(SOURCE util/io_util.cc
               APPEND_STRING
               PROPERTY COMPILE_FLAGS " -Wno-unused-macros ")
endif()

#
# Configure the base Arrow libraries
#

if(ARROW_CSV)
  list(APPEND
       ARROW_SRCS
       csv/converter.cc
       csv/chunker.cc
       csv/column_builder.cc
       csv/column_decoder.cc
       csv/options.cc
       csv/parser.cc
       csv/reader.cc)
  if(ARROW_COMPUTE)
    list(APPEND ARROW_SRCS csv/writer.cc)
  endif()

  list(APPEND ARROW_TESTING_SRCS csv/test_common.cc)
endif()

if(ARROW_COMPUTE)
  list(APPEND
       ARROW_SRCS
       compute/api_aggregate.cc
       compute/api_scalar.cc
       compute/api_vector.cc
       compute/cast.cc
       compute/exec.cc
       compute/exec/aggregate_node.cc
       compute/exec/exec_plan.cc
       compute/exec/expression.cc
       compute/exec/filter_node.cc
       compute/exec/hash_join.cc
       compute/exec/hash_join_node.cc
       compute/exec/key_compare.cc
       compute/exec/key_encode.cc
       compute/exec/key_hash.cc
       compute/exec/key_map.cc
       compute/exec/project_node.cc
       compute/exec/source_node.cc
       compute/exec/sink_node.cc
<<<<<<< HEAD
       compute/exec/task_util.cc)
       compute/exec/union_node.cc
       compute/exec/util.cc)
=======
>>>>>>> d3430af7
       compute/exec/order_by_impl.cc
       compute/function.cc
       compute/function_internal.cc
       compute/kernel.cc
       compute/registry.cc
       compute/kernels/aggregate_basic.cc
       compute/kernels/aggregate_mode.cc
       compute/kernels/aggregate_quantile.cc
       compute/kernels/aggregate_tdigest.cc
       compute/kernels/aggregate_var_std.cc
       compute/kernels/codegen_internal.cc
       compute/kernels/hash_aggregate.cc
       compute/kernels/scalar_arithmetic.cc
       compute/kernels/scalar_boolean.cc
       compute/kernels/scalar_cast_boolean.cc
       compute/kernels/scalar_cast_dictionary.cc
       compute/kernels/scalar_cast_internal.cc
       compute/kernels/scalar_cast_nested.cc
       compute/kernels/scalar_cast_numeric.cc
       compute/kernels/scalar_cast_string.cc
       compute/kernels/scalar_cast_temporal.cc
       compute/kernels/scalar_compare.cc
       compute/kernels/scalar_nested.cc
       compute/kernels/scalar_set_lookup.cc
       compute/kernels/scalar_string.cc
       compute/kernels/scalar_temporal.cc
       compute/kernels/scalar_validity.cc
       compute/kernels/scalar_if_else.cc
       compute/kernels/util_internal.cc
       compute/kernels/vector_hash.cc
       compute/kernels/vector_nested.cc
       compute/kernels/vector_replace.cc
       compute/kernels/vector_selection.cc
       compute/kernels/vector_sort.cc
       compute/kernels/row_encoder.cc
       compute/exec/union_node.cc
       compute/exec/util.cc)
       compute/exec/key_hash.cc
       compute/exec/key_map.cc
       compute/exec/key_compare.cc
       compute/exec/key_encode.cc
       compute/exec/util.cc
       compute/exec/hash_join.cc
       compute/exec/hash_join_node.cc
       compute/exec/task_util.cc)

  append_avx2_src(compute/kernels/aggregate_basic_avx2.cc)
  append_avx512_src(compute/kernels/aggregate_basic_avx512.cc)

  append_avx2_src(compute/exec/key_hash_avx2.cc)
  append_avx2_src(compute/exec/key_map_avx2.cc)
  append_avx2_src(compute/exec/key_compare_avx2.cc)
  append_avx2_src(compute/exec/key_encode_avx2.cc)
  append_avx2_src(compute/exec/util_avx2.cc)

  list(APPEND ARROW_TESTING_SRCS compute/exec/test_util.cc)
endif()

if(ARROW_FILESYSTEM)
  if(ARROW_HDFS)
    add_definitions(-DARROW_HDFS)
  endif()

  list(APPEND
       ARROW_SRCS
       filesystem/filesystem.cc
       filesystem/localfs.cc
       filesystem/mockfs.cc
       filesystem/path_util.cc
       filesystem/util_internal.cc)

  if(ARROW_HDFS)
    list(APPEND ARROW_SRCS filesystem/hdfs.cc)
  endif()
  if(ARROW_S3)
    list(APPEND ARROW_SRCS filesystem/s3fs.cc)
    set_source_files_properties(filesystem/s3fs.cc
                                PROPERTIES SKIP_PRECOMPILE_HEADERS ON
                                           SKIP_UNITY_BUILD_INCLUSION ON)
  endif()

  list(APPEND ARROW_TESTING_SRCS filesystem/test_util.cc)
endif()

if(ARROW_IPC)
  list(APPEND
       ARROW_SRCS
       ipc/dictionary.cc
       ipc/feather.cc
       ipc/message.cc
       ipc/metadata_internal.cc
       ipc/options.cc
       ipc/reader.cc
       ipc/writer.cc)

  if(ARROW_JSON)
    list(APPEND ARROW_SRCS ipc/json_simple.cc)
  endif()
endif()

if(ARROW_JSON)
  list(APPEND
       ARROW_SRCS
       json/options.cc
       json/chunked_builder.cc
       json/chunker.cc
       json/converter.cc
       json/object_parser.cc
       json/object_writer.cc
       json/parser.cc
       json/reader.cc)
endif()

if(ARROW_ORC)
  list(APPEND ARROW_SRCS adapters/orc/adapter.cc adapters/orc/adapter_util.cc)
endif()

if(CXX_LINKER_SUPPORTS_VERSION_SCRIPT)
  set(ARROW_VERSION_SCRIPT_FLAGS
      "-Wl,--version-script=${CMAKE_CURRENT_SOURCE_DIR}/symbols.map")
  set(ARROW_SHARED_LINK_FLAGS ${ARROW_VERSION_SCRIPT_FLAGS})
endif()

set(ARROW_ALL_SRCS ${ARROW_SRCS} ${ARROW_C_SRCS})

if(ARROW_BUILD_STATIC AND ARROW_BUNDLED_STATIC_LIBS)
  set(ARROW_BUILD_BUNDLED_DEPENDENCIES TRUE)
else()
  set(ARROW_BUILD_BUNDLED_DEPENDENCIES FALSE)
endif()

if(ARROW_BUILD_BUNDLED_DEPENDENCIES)
  string(APPEND ARROW_PC_LIBS_PRIVATE " -larrow_bundled_dependencies")
endif()
# Need -latomic on Raspbian.
# See also: https://issues.apache.org/jira/browse/ARROW-12860
if(${CMAKE_SYSTEM_NAME} STREQUAL "Linux" AND ${CMAKE_SYSTEM_PROCESSOR} MATCHES "armv7")
  string(APPEND ARROW_PC_LIBS_PRIVATE " -latomic")
endif()

add_arrow_lib(arrow
              CMAKE_PACKAGE_NAME
              Arrow
              PKG_CONFIG_NAME
              arrow
              SOURCES
              ${ARROW_ALL_SRCS}
              OUTPUTS
              ARROW_LIBRARIES
              PRECOMPILED_HEADERS
              "$<$<COMPILE_LANGUAGE:CXX>:arrow/pch.h>"
              DEPENDENCIES
              arrow_dependencies
              SHARED_LINK_FLAGS
              ${ARROW_SHARED_LINK_FLAGS}
              SHARED_LINK_LIBS
              ${ARROW_LINK_LIBS}
              SHARED_PRIVATE_LINK_LIBS
              ${ARROW_SHARED_PRIVATE_LINK_LIBS}
              STATIC_LINK_LIBS
              ${ARROW_STATIC_LINK_LIBS}
              SHARED_INSTALL_INTERFACE_LIBS
              ${ARROW_SHARED_INSTALL_INTERFACE_LIBS}
              STATIC_INSTALL_INTERFACE_LIBS
              ${ARROW_STATIC_INSTALL_INTERFACE_LIBS})

add_dependencies(arrow ${ARROW_LIBRARIES})

if(ARROW_BUILD_STATIC AND WIN32)
  target_compile_definitions(arrow_static PUBLIC ARROW_STATIC)
endif()

foreach(LIB_TARGET ${ARROW_LIBRARIES})
  target_compile_definitions(${LIB_TARGET} PRIVATE ARROW_EXPORTING)
endforeach()

if(ARROW_WITH_BACKTRACE)
  find_package(Backtrace)

  foreach(LIB_TARGET ${ARROW_LIBRARIES})
    if(Backtrace_FOUND AND ARROW_WITH_BACKTRACE)
      target_compile_definitions(${LIB_TARGET} PRIVATE ARROW_WITH_BACKTRACE)
    endif()
  endforeach()
endif()

if(ARROW_BUILD_BUNDLED_DEPENDENCIES)
  arrow_car(_FIRST_LIB ${ARROW_BUNDLED_STATIC_LIBS})
  arrow_cdr(_OTHER_LIBS ${ARROW_BUNDLED_STATIC_LIBS})
  create_merged_static_lib(arrow_bundled_dependencies
                           NAME
                           arrow_bundled_dependencies
                           ROOT
                           ${_FIRST_LIB}
                           TO_MERGE
                           ${_OTHER_LIBS})
endif()

if(ARROW_TESTING)
  # that depend on gtest
  add_arrow_lib(arrow_testing
                CMAKE_PACKAGE_NAME
                ArrowTesting
                PKG_CONFIG_NAME
                arrow-testing
                SOURCES
                ${ARROW_TESTING_SRCS}
                OUTPUTS
                ARROW_TESTING_LIBRARIES
                PRECOMPILED_HEADERS
                "$<$<COMPILE_LANGUAGE:CXX>:arrow/pch.h>"
                DEPENDENCIES
                arrow_test_dependencies
                SHARED_LINK_LIBS
                arrow_shared
                GTest::gtest
                STATIC_LINK_LIBS
                arrow_static)

  add_custom_target(arrow_testing)
  add_dependencies(arrow_testing ${ARROW_TESTING_LIBRARIES})

  if(ARROW_BUILD_STATIC AND WIN32)
    target_compile_definitions(arrow_testing_static PUBLIC ARROW_TESTING_STATIC)
  endif()

  foreach(LIB_TARGET ${ARROW_TESTING_LIBRARIES})
    target_compile_definitions(${LIB_TARGET} PRIVATE ARROW_TESTING_EXPORTING)
  endforeach()
endif()

arrow_install_all_headers("arrow")

config_summary_cmake_setters("${CMAKE_CURRENT_BINARY_DIR}/ArrowOptions.cmake")
install(FILES ${CMAKE_CURRENT_BINARY_DIR}/ArrowOptions.cmake
        DESTINATION "${ARROW_CMAKE_INSTALL_DIR}")

# For backward compatibility for find_package(arrow)
install(FILES ${CMAKE_CURRENT_SOURCE_DIR}/arrow-config.cmake
        DESTINATION "${ARROW_CMAKE_INSTALL_DIR}")

#
# Unit tests
#
add_arrow_test(array_test
               SOURCES
               array/array_test.cc
               array/array_binary_test.cc
               array/array_dict_test.cc
               array/array_list_test.cc
               array/array_struct_test.cc
               array/array_union_test.cc
               array/array_view_test.cc
               PRECOMPILED_HEADERS
               "$<$<COMPILE_LANGUAGE:CXX>:arrow/testing/pch.h>")

add_arrow_test(buffer_test)

if(ARROW_IPC)
  # The extension type unit tests require IPC / Flatbuffers support
  add_arrow_test(extension_type_test)
endif()

add_arrow_test(misc_test
               SOURCES
               datum_test.cc
               memory_pool_test.cc
               result_test.cc
               pretty_print_test.cc
               status_test.cc)

add_arrow_test(public_api_test)

set_source_files_properties(public_api_test.cc PROPERTIES SKIP_PRECOMPILE_HEADERS ON
                                                          SKIP_UNITY_BUILD_INCLUSION ON)

add_arrow_test(scalar_test)
add_arrow_test(type_test)

add_arrow_test(table_test
               SOURCES
               chunked_array_test.cc
               record_batch_test.cc
               table_test.cc
               table_builder_test.cc)

add_arrow_test(tensor_test)
add_arrow_test(sparse_tensor_test)

set(STL_TEST_SRCS stl_iterator_test.cc)
if(ARROW_COMPUTE)
  # This unit test uses compute code
  list(APPEND STL_TEST_SRCS stl_test.cc)
endif()
add_arrow_test(stl_test SOURCES ${STL_TEST_SRCS})

add_arrow_benchmark(builder_benchmark)
add_arrow_benchmark(compare_benchmark)
add_arrow_benchmark(memory_pool_benchmark)
add_arrow_benchmark(type_benchmark)

#
# Recurse into sub-directories
#

# Unconditionally install testing headers that are also useful for Arrow consumers.
add_subdirectory(testing)

add_subdirectory(array)
add_subdirectory(c)
add_subdirectory(io)
add_subdirectory(tensor)
add_subdirectory(util)
add_subdirectory(vendored)

if(ARROW_CSV)
  add_subdirectory(csv)
endif()

if(ARROW_COMPUTE)
  add_subdirectory(compute)
endif()

if(ARROW_CUDA)
  add_subdirectory(gpu)
endif()

if(ARROW_DATASET)
  add_subdirectory(dataset)
endif()

if(ARROW_FILESYSTEM)
  add_subdirectory(filesystem)
endif()

if(ARROW_FLIGHT)
  add_subdirectory(flight)
endif()

if(ARROW_HIVESERVER2)
  add_subdirectory(dbi/hiveserver2)
endif()

if(ARROW_IPC)
  add_subdirectory(ipc)
endif()

if(ARROW_JSON)
  add_subdirectory(json)
endif()

if(ARROW_ORC)
  add_subdirectory(adapters/orc)
endif()

if(ARROW_PYTHON)
  add_subdirectory(python)
endif()

if(ARROW_TENSORFLOW)
  add_subdirectory(adapters/tensorflow)
endif()<|MERGE_RESOLUTION|>--- conflicted
+++ resolved
@@ -384,12 +384,9 @@
        compute/exec/project_node.cc
        compute/exec/source_node.cc
        compute/exec/sink_node.cc
-<<<<<<< HEAD
-       compute/exec/task_util.cc)
+       compute/exec/task_util.cc
        compute/exec/union_node.cc
-       compute/exec/util.cc)
-=======
->>>>>>> d3430af7
+       compute/exec/util.cc
        compute/exec/order_by_impl.cc
        compute/function.cc
        compute/function_internal.cc
@@ -424,17 +421,7 @@
        compute/kernels/vector_replace.cc
        compute/kernels/vector_selection.cc
        compute/kernels/vector_sort.cc
-       compute/kernels/row_encoder.cc
-       compute/exec/union_node.cc
-       compute/exec/util.cc)
-       compute/exec/key_hash.cc
-       compute/exec/key_map.cc
-       compute/exec/key_compare.cc
-       compute/exec/key_encode.cc
-       compute/exec/util.cc
-       compute/exec/hash_join.cc
-       compute/exec/hash_join_node.cc
-       compute/exec/task_util.cc)
+       compute/kernels/row_encoder.cc)
 
   append_avx2_src(compute/kernels/aggregate_basic_avx2.cc)
   append_avx512_src(compute/kernels/aggregate_basic_avx512.cc)
